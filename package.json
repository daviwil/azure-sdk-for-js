{
  "name": "@azure/cosmos",
  "description": "Azure Cosmos DB Service Node.js SDK for SQL API",
  "keywords": [
    "cosmosdb",
    "cosmos db",
    "documentdb",
    "document database",
    "azure",
    "nosql",
    "database",
    "cloud"
  ],
  "version": "2.0.0",
  "author": "Microsoft Corporation",
  "main": "./lib/index.js",
  "types": "./lib/index.d.ts",
  "engine": {
    "node": ">=6.0.0"
  },
  "scripts": {
    "clean": "rimraf lib",
    "lint": "tslint --project tsconfig.json",
    "format": "prettier --write --config .prettierrc.json \"src/**/*.ts\"",
    "check-format": "prettier --list-different --config .prettierrc.json \"src/**/*.ts\"",
    "compile": "echo Using TypeScript && tsc --version && tsc --pretty",
    "compile-prod": "echo Using TypeScript && tsc --version && tsc -p tsconfig.prod.json --pretty",
    "docs": "typedoc --excludePrivate --exclude \"**/test/**\" --mode file --out ./lib/docs ./src",
    "pack": "webpack -d",
    "pack-prod": "webpack -p",
    "build": "npm run clean && npm run check-format && npm run lint && npm run compile && npm run docs && npm run pack",
<<<<<<< HEAD
    "test": "mocha -r ./src/test/common/setup.ts ./lib/test/ --recursive --timeout 100000 --retry 2 -i -g .*ignore.js",
=======
    "build-prod": "npm run clean && npm run check-format && npm run lint && npm run compile-prod && npm run docs && npm run pack-prod",
    "test": "mocha -r ./src/test/common/setup.ts ./lib/test/ --recursive --timeout 100000 -i -g .*ignore.js",
>>>>>>> 100eea06
    "test-ts": "mocha -r ts-node/register -r ./src/test/common/setup.ts ./src/test/**/*.spec.ts --recursive --timeout 100000 -i -g .*ignore.js",
    "test-browser": "karma start ./karma.config.js --single-run"
  },
  "devDependencies": {
    "@types/mocha": "^5.2.5",
    "@types/node": "^8.10.22",
    "@types/priorityqueuejs": "^1.0.1",
    "@types/semaphore": "^1.1.0",
    "@types/sinon": "^4.3.3",
    "@types/tunnel": "^0.0.0",
    "@types/underscore": "^1.8.8",
    "karma": "^3.0.0",
    "karma-chrome-launcher": "^2.2.0",
    "karma-cli": "^1.0.1",
    "karma-firefox-launcher": "^1.1.0",
    "karma-mocha": "^1.3.0",
    "karma-mocha-reporter": "^2.2.5",
    "karma-requirejs": "^1.1.0",
    "karma-sourcemap-loader": "^0.3.7",
    "karma-webpack": "^3.0.0",
    "mocha": "^5.2.0",
    "mocha-junit-reporter": "^1.15.0",
    "mocha-multi-reporters": "^1.1.6",
    "prettier": "^1.14.0",
    "requirejs": "^2.3.5",
    "sinon": "^5.1.1",
    "ts-node": "^6.2.0",
    "tslint": "^5.11.0",
    "tslint-config-prettier": "^1.14.0",
    "typedoc": "^0.11.1",
    "typescript": "^3.0.1",
    "webpack": "^4.16.3",
    "webpack-cli": "^2.1.5"
  },
  "dependencies": {
    "big-integer": "^1.6.32",
    "binary-search-bounds": "2.0.3",
    "create-hmac": "^1.1.7",
    "int64-buffer": "^0.1.9",
    "priorityqueuejs": "1.0.0",
    "semaphore": "1.0.5",
    "stream-http": "^2.8.3",
    "tslib": "^1.9.3",
    "tunnel": "0.0.5"
  },
  "repository": {
    "type": "git",
    "url": "https://github.com/Azure/azure-cosmos-js"
  },
  "license": "MIT"
}<|MERGE_RESOLUTION|>--- conflicted
+++ resolved
@@ -29,12 +29,8 @@
     "pack": "webpack -d",
     "pack-prod": "webpack -p",
     "build": "npm run clean && npm run check-format && npm run lint && npm run compile && npm run docs && npm run pack",
-<<<<<<< HEAD
-    "test": "mocha -r ./src/test/common/setup.ts ./lib/test/ --recursive --timeout 100000 --retry 2 -i -g .*ignore.js",
-=======
     "build-prod": "npm run clean && npm run check-format && npm run lint && npm run compile-prod && npm run docs && npm run pack-prod",
     "test": "mocha -r ./src/test/common/setup.ts ./lib/test/ --recursive --timeout 100000 -i -g .*ignore.js",
->>>>>>> 100eea06
     "test-ts": "mocha -r ts-node/register -r ./src/test/common/setup.ts ./src/test/**/*.spec.ts --recursive --timeout 100000 -i -g .*ignore.js",
     "test-browser": "karma start ./karma.config.js --single-run"
   },
